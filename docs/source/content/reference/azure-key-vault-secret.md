---
title: "AzureKeyVaultSecret"
description: "Reference of AzureKeyVaultSecret custom resource definition"
---

The `AzureKeyVaultSecret` is defined using this schema:

```yaml
apiVersion: spv.no/v1alpha1
kind: AzureKeyVaultSecret
metadata:
  name: < name for azure key vault secret>
  namespace: <namespace for azure key vault secret>
spec:
  vault:
    name: <name of azure key vault>
    object:
      name: <name of azure key vault object to sync>
      type: <object type in azure key vault to sync>
      version: <optional - version of object to sync>
      contentType: <only used when type is the special multi-key-value-secret - either application/x-json or application/x-yaml>
  output: # ignored by env injector, required by controller to output kubernetes secret
    secret: 
      name: <name of the kubernetes secret to create>
      type: <optional - kubernetes secret type - defaults to opaque>
      dataKey: <required when type is opaque - name of the kubernetes secret data key to assign value to - ignored for all other types>
      chainOrder: <optional - used when server certificate is at the end of the chain - set to ensureserverfirst>
```

> **Note - the `output` is only used by the Controller to create the Azure Key Vault secret as a Kubernetes native Secret - it is ignored and not needed by the Env Injector.**

## Kubernetes Secret Types

The default secret type (`spec.output.secret.type`) is `opaque`. Below is a list of supported Kubernetes secret types and which keys each secret type stores.

For a complete list, see [core/v1/types.go](https://github.com/kubernetes/api/blob/49be0e3344fe443eb3d23105225ed2f1ab1e6cab/core/v1/types.go#L4950) in the Kubernetes GitHub repository.

| Secret type                      | Keys |
| -------------------------------- | ---- |
| `opaque` (default)               | defined in `spec.output.secret.dataKey` |
| `kubernetes.io/tls`              | `tls.key`, `tls.crt` |
| `kubernetes.io/dockerconfigjson` | `.dockerconfigjson` |
| `kubernetes.io/dockercfg`        | `.dockercfg` |
| `kubernetes.io/basic-auth`       | `username`, `password` |
| `kubernetes.io/ssh-auth`         | `ssh-privatekey` |


With the exception of the `opaque` secret type, the Controller will make a best effort to export the Azure Key Vault object into the secret type defined.

### `kubernetes.io/tls`

By pointing to a **exportable** Certificate object in Azure Key Vault AND setting the Kubernetes output secret type to `kubernetes.io/tls`, the controller will automatically format the Kubernetes secret accordingly both for pem and pfx certificates.

### `kubernetes.io/dockerconfigjson`

Requires a well formatted docker config stored in a Secret object like this:

```json
{
  "auths": {
    "some.azurecr.io": {
      "username": "someuser",
      "password": "somepassword",
      "email": "someuser@spv.no",
      "auth": "c29tZXVzZXI6c29tZXBhc3N3b3JkCg=="
    }
  }
}
```

If the `"auth"` property is not included, the controller will generate it.

### `kubernetes.io/basic-auth`

The controller support two formats. Either `username:password` or pre-encoded with base64: `dXNlcm5hbWU6cGFzc3dvcmQ=` stored in a Secret object.

### `kubernetes.io/ssh-auth`

This must be a properly formatted **Private** SSH Key stored in a Secret object.

## Vault Object Types

| Object type   | Description |
| ------------- | ----------- |
| `secret`      | Azure Key Vault Secret - can contain any secret data |
| `certificate` | Azure Key Vault Certificate - A TLS certificate with just the public key or both public and private key if exportable |
| `key`         | Azure Key Vault Key - A RSA or EC key used for signing |
<<<<<<< HEAD
| `multi-key-value-secret`  | A special kind of Azure Key Vault Secret only understood by the Controller and the Env Injector. For cases where a secret contains `json` or `yaml` key/value items that will be directly exported as key/value items in the Kubernetes secret, or access with queries in the Env Injector. When `multi-key-value-secret` type is used, the `contentType` property MUST also be set to either `application/x-json` or `application/x-yaml`. |
=======
| `multi-key-value-secret`  | A special kind of Azure Key Vault Secret only understood by the Controller and the Env Injector. For cases where a secret contains `json` or `yaml` key/value items that will be directly exported as key/value items in the Kubernetes secret, or access with queries in the Evn Injector. When `multi-key-value-secret` type is used, the `contentType` property MUST also be set to either `application/x-json` or `application/x-yaml`. |

## Chain Order

When exporting a PFX certificate from Key Vault the server certificate sometimes end up at the end of the chain instead of the beginning. If this is used together with, for example, ingress-nginx the certificate won't be loaded and it will revert back to default. By setting `chainOrder` to `ensureserverfirst` the server certificate will be moved first in the chain.
>>>>>>> 3a5689e7
<|MERGE_RESOLUTION|>--- conflicted
+++ resolved
@@ -85,12 +85,8 @@
 | `secret`      | Azure Key Vault Secret - can contain any secret data |
 | `certificate` | Azure Key Vault Certificate - A TLS certificate with just the public key or both public and private key if exportable |
 | `key`         | Azure Key Vault Key - A RSA or EC key used for signing |
-<<<<<<< HEAD
-| `multi-key-value-secret`  | A special kind of Azure Key Vault Secret only understood by the Controller and the Env Injector. For cases where a secret contains `json` or `yaml` key/value items that will be directly exported as key/value items in the Kubernetes secret, or access with queries in the Env Injector. When `multi-key-value-secret` type is used, the `contentType` property MUST also be set to either `application/x-json` or `application/x-yaml`. |
-=======
 | `multi-key-value-secret`  | A special kind of Azure Key Vault Secret only understood by the Controller and the Env Injector. For cases where a secret contains `json` or `yaml` key/value items that will be directly exported as key/value items in the Kubernetes secret, or access with queries in the Evn Injector. When `multi-key-value-secret` type is used, the `contentType` property MUST also be set to either `application/x-json` or `application/x-yaml`. |
 
 ## Chain Order
 
-When exporting a PFX certificate from Key Vault the server certificate sometimes end up at the end of the chain instead of the beginning. If this is used together with, for example, ingress-nginx the certificate won't be loaded and it will revert back to default. By setting `chainOrder` to `ensureserverfirst` the server certificate will be moved first in the chain.
->>>>>>> 3a5689e7
+When exporting a PFX certificate from Key Vault the server certificate sometimes end up at the end of the chain instead of the beginning. If this is used together with, for example, ingress-nginx the certificate won't be loaded and it will revert back to default. By setting `chainOrder` to `ensureserverfirst` the server certificate will be moved first in the chain.