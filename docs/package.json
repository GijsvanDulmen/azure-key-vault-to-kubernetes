{
  "scripts": {
    "prestart": "gatsby clean",
    "start": "gatsby develop",
    "build": "gatsby build",
    "serve": "gatsby serve"
  },
  "dependencies": {
<<<<<<< HEAD
    "algoliasearch": "^4.1.0",
    "gatsby": "2.19.41",
=======
    "algoliasearch": "^4.0.3",
    "gatsby": "2.24.50",
>>>>>>> 8e54de58
    "gatsby-plugin-gtag": "^1.0.13",
    "gatsby-source-graphql": "^2.7.1",
    "gatsby-theme-apollo-docs": "4.3.9",
    "instantsearch.css": "^7.4.2",
    "react": "16.13.1",
    "react-dom": "16.13.1",
    "react-instantsearch-dom": "^6.3.0"
  },
  "devDependencies": {
    "gatsby-cli": "^2.12.88"
  }
}<|MERGE_RESOLUTION|>--- conflicted
+++ resolved
@@ -6,13 +6,8 @@
     "serve": "gatsby serve"
   },
   "dependencies": {
-<<<<<<< HEAD
     "algoliasearch": "^4.1.0",
-    "gatsby": "2.19.41",
-=======
-    "algoliasearch": "^4.0.3",
     "gatsby": "2.24.50",
->>>>>>> 8e54de58
     "gatsby-plugin-gtag": "^1.0.13",
     "gatsby-source-graphql": "^2.7.1",
     "gatsby-theme-apollo-docs": "4.3.9",
