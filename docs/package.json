--- conflicted
+++ resolved
@@ -12,17 +12,11 @@
     "gatsby-source-graphql": "^2.7.1",
     "gatsby-theme-apollo-docs": "4.3.9",
     "instantsearch.css": "^7.4.2",
-<<<<<<< HEAD
-    "react": "16.12.0",
-    "react-dom": "16.12.0",
-    "react-instantsearch-dom": "^6.4.0"
-=======
     "react": "16.13.1",
     "react-dom": "16.13.1",
-    "react-instantsearch-dom": "^6.3.0"
+    "react-instantsearch-dom": "^6.4.0"
   },
   "devDependencies": {
     "gatsby-cli": "^2.12.88"
->>>>>>> 8e54de58
   }
 }