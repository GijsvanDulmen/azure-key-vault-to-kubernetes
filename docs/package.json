{
  "scripts": {
    "prestart": "gatsby clean",
    "start": "GATSBY_ALGOLIA_ENABLED=false gatsby develop",
    "build": "gatsby build",
    "serve": "gatsby serve"
  },
  "dependencies": {
<<<<<<< HEAD
    "algoliasearch": "^4.3.1",
    "gatsby": "2.24.51",
=======
    "algoliasearch": "^4.4.0",
    "gatsby": "2.24.50",
>>>>>>> 2440d3be
    "gatsby-plugin-gtag": "^1.0.13",
    "gatsby-source-graphql": "^2.7.2",
    "gatsby-theme-apollo-docs": "4.3.7",
    "instantsearch.css": "^7.4.4",
    "gatsby-source-git": "1.1.0",
    "react": "16.13.1",
    "react-dom": "16.13.1",
    "react-instantsearch-dom": "^6.7.0"
  },
  "devDependencies": {
    "gatsby-cli": "^2.12.88"
  }
}<|MERGE_RESOLUTION|>--- conflicted
+++ resolved
@@ -6,13 +6,8 @@
     "serve": "gatsby serve"
   },
   "dependencies": {
-<<<<<<< HEAD
-    "algoliasearch": "^4.3.1",
     "gatsby": "2.24.51",
-=======
     "algoliasearch": "^4.4.0",
-    "gatsby": "2.24.50",
->>>>>>> 2440d3be
     "gatsby-plugin-gtag": "^1.0.13",
     "gatsby-source-graphql": "^2.7.2",
     "gatsby-theme-apollo-docs": "4.3.7",
